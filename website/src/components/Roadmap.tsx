'use client';

import React, { useState, useEffect, useCallback, useRef } from 'react';
import Link from 'next/link';
import { ArrowDownNarrowWide, Clock, CheckCircle, AlertCircle, PauseCircle, X, ExternalLink, Github, PlusCircle, ArrowRight } from 'lucide-react';
import { Button } from '@/components/ui/button';
import { Task, roadmapTasks } from '../data/roadmapData';

// Helper function to get status icon
const getStatusIcon = (status: string) => {
  switch(status) {
    case 'Done':
      return <CheckCircle className="h-5 w-5 text-green-500" />;
    case 'In Progress':
      return <Clock className="h-5 w-5 text-blue-500" />;
    case 'Blocked':
      return <PauseCircle className="h-5 w-5 text-red-500" />;
    case 'To Do':
      return <AlertCircle className="h-5 w-5 text-amber-500" />;
    default:
      return null;
  }
};

// Helper function to get priority badge
const getPriorityBadge = (priority: string) => {
  switch(priority) {
    case 'Critical':
      return <span className="px-2 py-1 rounded-full text-xs font-medium bg-red-100 text-red-800 dark:bg-red-900 dark:text-red-200">Critical</span>;
    case 'High':
      return <span className="px-2 py-1 rounded-full text-xs font-medium bg-orange-100 text-orange-800 dark:bg-orange-900 dark:text-orange-200">High</span>;
    case 'Medium':
      return <span className="px-2 py-1 rounded-full text-xs font-medium bg-blue-100 text-blue-800 dark:bg-blue-900 dark:text-blue-200">Medium</span>;
    case 'Low':
      return <span className="px-2 py-1 rounded-full text-xs font-medium bg-green-100 text-green-800 dark:bg-green-900 dark:text-green-200">Low</span>;
    default:
      return <span className="px-2 py-1 rounded-full text-xs font-medium bg-gray-100 text-gray-800 dark:bg-gray-700 dark:text-gray-200">Unknown</span>;
  }
};

// Helper function to group and sort tasks
const groupAndSortTasks = (tasks: Task[]) => {
  const inProgress = tasks.filter(t => t.status === 'In Progress').sort((a, b) => priorityOrder(a.priority) - priorityOrder(b.priority));
  const planned = tasks.filter(t => t.status === 'Planned').sort((a, b) => priorityOrder(a.priority) - priorityOrder(b.priority));
  const completed = tasks.filter(t => t.status === 'Completed' || t.status === 'DONE').sort((a, b) => priorityOrder(a.priority) - priorityOrder(b.priority));
  return { inProgress, planned, completed };
};

const priorityOrder = (priority: string) => {
  switch(priority) {
    case 'CRITICAL': return 1;
    case 'HIGH': return 2;
    case 'MEDIUM': return 3;
    case 'LOW': return 4;
    default: return 5;
  }
};

export const Roadmap = () => {
  const [selectedTask, setSelectedTask] = useState<Task | null>(null);
  const [showContribution, setShowContribution] = useState(false);
  const [visibleCount, setVisibleCount] = useState(5);
  const modalRef = useRef<HTMLDivElement>(null);

  const { inProgress, planned, completed } = groupAndSortTasks(roadmapTasks);
  const allTasks = [...inProgress, ...planned, ...completed];

  // Define priority order
  const priorityOrder: { [key: string]: number } = {
    'Critical': 1,
    'High': 2,
    'Medium': 3,
    'Low': 4,
    'Unknown': 5, // Treat Unknown like Low or last
  };

  // Define status order
  const statusOrder: { [key: string]: number } = {
    'In Progress': 1,
    'Blocked': 2,
    'To Do': 3, // Assuming 'To Do' exists or is similar to Planned
    'Planned': 3, // Group Planned and To Do
    'Done': 4,
  };

  // Sort tasks
  const sortedTasks = [...roadmapTasks].sort((a, b) => {
    const statusDiff = (statusOrder[a.status] ?? 99) - (statusOrder[b.status] ?? 99);
    if (statusDiff !== 0) {
      return statusDiff;
    }
    // If statuses are the same, sort by priority
    const priorityDiff = (priorityOrder[a.priority] ?? 99) - (priorityOrder[b.priority] ?? 99);
    return priorityDiff;
  });

  const totalTasks = sortedTasks.length;

  const handleTaskClick = (task: Task) => {
    setSelectedTask(task);
    setShowContribution(true);
  };

  const handleCloseModal = () => {
    setShowContribution(false);
  };

  const handleShowMore = () => {
<<<<<<< HEAD
    setVisibleCount(prevCount => Math.min(prevCount + 5, totalTasks));
=======
    setVisibleCount(prevCount => Math.min(prevCount + 5, allTasks.length));
>>>>>>> 7c6cc5e1
  };

  const handleKeyDown = useCallback((event: KeyboardEvent) => {
    if (event.key === 'Escape') {
      handleCloseModal();
    }
  }, []);

  const handleClickOutside = useCallback((event: MouseEvent) => {
    if (modalRef.current && !modalRef.current.contains(event.target as Node)) {
      const backdrop = document.querySelector('.fixed.inset-0.z-50');
      if (event.target === backdrop) {
        handleCloseModal();
      }
    }
  }, []);

  useEffect(() => {
    if (showContribution) {
      document.addEventListener('keydown', handleKeyDown);
      document.addEventListener('mousedown', handleClickOutside);
    } else {
      document.removeEventListener('keydown', handleKeyDown);
      document.removeEventListener('mousedown', handleClickOutside);
    }

    return () => {
      document.removeEventListener('keydown', handleKeyDown);
      document.removeEventListener('mousedown', handleClickOutside);
    };
  }, [showContribution, handleKeyDown, handleClickOutside]);

  return (
    <section id="roadmap" className="py-16 bg-background">
      <div className="max-w-7xl mx-auto px-4 sm:px-6 lg:px-8">
        <div className="text-center mb-12">
          <h2 className="text-3xl md:text-4xl font-bold text-foreground mb-4">Roadmap do Projeto</h2>
          <p className="text-lg text-muted-foreground max-w-2xl mx-auto">
            Acompanhe o progresso do desenvolvimento do EGOS e as próximas etapas planejadas.
          </p>
        </div>

        <div className="overflow-x-auto rounded-lg shadow">
          <table className="min-w-full divide-y divide-border">
            <thead className="bg-muted/50">
              <tr className="border-b transition-colors hover:bg-muted/50">
                <th className="h-12 px-4 text-left align-middle font-medium text-muted-foreground">Status</th>
                <th className="h-12 px-4 text-left align-middle font-medium text-muted-foreground">Subsistema(s)</th>
                <th className="h-12 px-4 text-left align-middle font-medium text-muted-foreground">ID</th>
                <th className="h-12 px-4 text-left align-middle font-medium text-muted-foreground">Prioridade</th>
                <th className="h-12 px-4 text-left align-middle font-medium text-muted-foreground">Descrição</th>
              </tr>
            </thead>
            <tbody className="divide-y divide-border bg-card">
<<<<<<< HEAD
              {sortedTasks.slice(0, visibleCount).map((item, index) => (
=======
              {allTasks.slice(0, visibleCount).map((item, index) => (
>>>>>>> 7c6cc5e1
                <tr 
                  key={index} 
                  className={`hover:bg-muted/50 transition-colors cursor-pointer ${item.status === 'Completed' || item.status === 'DONE' ? 'opacity-60' : ''}`} 
                  onClick={() => handleTaskClick(item)}
                >
                  <td className="p-4 align-middle">{getStatusIcon(item.status)} {item.status === 'DONE' ? 'Completed' : item.status}</td>
                  <td className="p-4 align-middle">{item.subsystem}</td>
                  <td className="p-4 align-middle font-mono text-sm">{item.id}</td>
                  <td className="p-4 align-middle">{getPriorityBadge(item.priority)}</td>
                  <td className="p-4 align-middle text-sm">{item.title}</td>
                </tr>
              ))}
            </tbody>
          </table>
        </div>

        {/* Show More / View Full Buttons */}
        <div className="mt-6 flex flex-col sm:flex-row justify-center items-center gap-4">
<<<<<<< HEAD
          {visibleCount < totalTasks && (
            <Button variant="outline" onClick={handleShowMore}>
              <PlusCircle className="mr-2 h-4 w-4" />
              Ver Mais ({totalTasks - visibleCount} restantes)
=======
          {visibleCount < allTasks.length && (
            <Button variant="outline" onClick={handleShowMore}>
              <PlusCircle className="mr-2 h-4 w-4" />
              Ver Mais ({allTasks.length - visibleCount} restantes)
>>>>>>> 7c6cc5e1
            </Button>
          )}
          <Link href="/roadmap" passHref>
            <Button variant="secondary">
               Ver Roadmap Completo
               <ArrowRight className="ml-2 h-4 w-4" />
            </Button>
          </Link>
        </div>

        {/* Contribution Modal */}
        {showContribution && selectedTask && (
          <div className="fixed inset-0 z-50 flex items-center justify-center bg-black/70 backdrop-blur-sm">
            <div ref={modalRef} className="relative w-full max-w-xl rounded-2xl bg-neutral-900 bg-gradient-to-br from-neutral-900 via-neutral-800 to-neutral-900 border border-border shadow-2xl p-8 mx-2 animate-fade-in">
              <Button 
                variant="ghost" 
                size="icon" 
                className="absolute right-4 top-4 rounded-full text-muted-foreground hover:text-foreground" 
                onClick={handleCloseModal}
              >
                <X className="h-5 w-5" />
              </Button>
              <h3 className="text-xl font-bold mb-4 text-foreground">Detalhes da Tarefa: <span className="font-mono text-base text-blue-300">{selectedTask.id}</span></h3>
              <div className="mb-3 flex flex-wrap gap-4 items-center text-sm">
                <span className="font-medium text-muted-foreground">Status:</span> {getStatusIcon(selectedTask.status)} <span className="text-blue-400">{selectedTask.status === 'DONE' ? 'Completed' : selectedTask.status}</span>
                <span className="font-medium text-muted-foreground">Prioridade:</span> {getPriorityBadge(selectedTask.priority)}
                {selectedTask.phase && <><span className="font-medium text-muted-foreground">Fase:</span> <span className="text-purple-300">{selectedTask.phase}</span></>}
              </div>
              <div className="mb-2 text-sm"><span className="font-medium text-muted-foreground">Subsistema(s):</span> <span className="text-foreground">{selectedTask.subsystem || '-'}</span></div>
              <div className="mb-2 text-lg font-semibold text-foreground"><span className="">Título:</span> {selectedTask.title}</div>
              <div className="mb-2 text-sm"><span className="font-medium text-muted-foreground">Descrição:</span> <span className="text-foreground">{selectedTask.description || '-'}</span></div>
              <div className="mb-2 whitespace-pre-wrap text-sm"><span className="font-medium text-muted-foreground">Detalhes:</span> <span className="text-foreground">{selectedTask.details}</span></div>
              <div className="mb-2 text-sm"><span className="font-medium text-muted-foreground">Dependências:</span> <span className="italic text-muted-foreground">(Preencher se houver)</span></div>
              <div className="mb-2 text-sm"><span className="font-medium text-muted-foreground">Princípios Relacionados:</span> <span className="italic text-muted-foreground">(Preencher se houver)</span></div>
              <div className="mb-2 text-sm"><span className="font-medium text-muted-foreground">Stack Recomendada:</span> <span className="italic text-muted-foreground">(Ex: Next.js, Tailwind, Node.js, Pinecone, OpenAI API)</span></div>
              <div className="mb-2 text-sm"><span className="font-medium text-muted-foreground">Tempo Estimado (IA):</span> <span className="italic text-muted-foreground">(Ex: 1-2h)</span> <span className="ml-4 font-medium text-muted-foreground">Tempo Estimado (Humano):</span> <span className="italic text-muted-foreground">(Ex: 2-4h)</span></div>
              <div className="mb-2 text-sm"><span className="font-medium text-muted-foreground">Rastreamento de Tempo:</span> <span className="italic text-muted-foreground">(Preencher quando disponível)</span></div>
              <div className="mb-2 text-sm"><span className="font-medium text-muted-foreground">Recompensa / ETHIK:</span> <span className="italic text-muted-foreground">(Ex: 10 ETHIK tokens)</span></div>
              <div className="my-4 rounded-xl border border-border p-4 bg-neutral-800 bg-gradient-to-br from-neutral-800 via-neutral-900 to-neutral-800">
                <h4 className="font-semibold mb-2 text-blue-200 flex items-center gap-2"><PanelRight className="h-5 w-5" /> Como Contribuir</h4>
                <ol className="list-decimal ml-5 text-sm mb-3 text-foreground">
                  <li>
                    Leia o <a href="/roadmap" className="underline text-blue-400 hover:text-blue-200" target="_blank">roadmap completo</a> para entender o contexto e as prioridades.
                  </li>
                  <li>
                    Leia as <a href={selectedTask.link || 'https://github.com/enioxt/egos#roadmap'} className="underline text-blue-400 hover:text-blue-200" target="_blank">instruções completas e critérios de aceitação</a> no GitHub.
                  </li>
                  <li>
                    Siga as <a href="https://github.com/enioxt/egos/blob/main/CONTRIBUTING.md" className="underline text-blue-400 hover:text-blue-200" target="_blank">regras do sistema EGOS</a> (contribuição, padrões, ética).
                  </li>
                </ol>
                <div className="mb-2 flex items-center gap-2 text-sm">
                  <span className="font-medium text-muted-foreground">Critérios de Aceitação:</span>
                  <span className="italic text-muted-foreground">(Descreva claramente o que define a tarefa como concluída, conforme o roadmap e GitHub)</span>
                </div>
                <div className="mb-2 flex items-center gap-2 text-sm">
                  <span className="font-medium text-muted-foreground">Regras EGOS:</span>
                  <span className="italic text-muted-foreground">(Padrões, ética, acessibilidade, documentação, segurança, etc.)</span>
                </div>
                {selectedTask.link ? (
                  <Button variant="outline" size="sm" asChild className="mt-2">
                    <a href={selectedTask.link} target="_blank" rel="noopener noreferrer">
                      <Github className="mr-2 h-4 w-4" /> Ver Código ou Discussão no GitHub
                    </a>
                  </Button>
                ) : (
                  <Button variant="outline" size="sm" asChild className="mt-2">
                    <a href="/roadmap" target="_blank" rel="noopener noreferrer">
                      <ArrowRight className="mr-2 h-4 w-4" /> Ver Roadmap Completo
                    </a>
                  </Button>
                )}
                <div className="mt-3 text-center text-xs text-muted-foreground">[AI Assistant Interface Placeholder]</div>
              </div>
            </div>
          </div>
        )}
      </div>
    </section>
  );
};<|MERGE_RESOLUTION|>--- conflicted
+++ resolved
@@ -106,11 +106,11 @@
   };
 
   const handleShowMore = () => {
-<<<<<<< HEAD
+feat/roadmap-updates
     setVisibleCount(prevCount => Math.min(prevCount + 5, totalTasks));
-=======
+
     setVisibleCount(prevCount => Math.min(prevCount + 5, allTasks.length));
->>>>>>> 7c6cc5e1
+main
   };
 
   const handleKeyDown = useCallback((event: KeyboardEvent) => {
@@ -165,11 +165,11 @@
               </tr>
             </thead>
             <tbody className="divide-y divide-border bg-card">
-<<<<<<< HEAD
+feat/roadmap-updates
               {sortedTasks.slice(0, visibleCount).map((item, index) => (
-=======
+
               {allTasks.slice(0, visibleCount).map((item, index) => (
->>>>>>> 7c6cc5e1
+main
                 <tr 
                   key={index} 
                   className={`hover:bg-muted/50 transition-colors cursor-pointer ${item.status === 'Completed' || item.status === 'DONE' ? 'opacity-60' : ''}`} 
@@ -188,17 +188,17 @@
 
         {/* Show More / View Full Buttons */}
         <div className="mt-6 flex flex-col sm:flex-row justify-center items-center gap-4">
-<<<<<<< HEAD
+feat/roadmap-updates
           {visibleCount < totalTasks && (
             <Button variant="outline" onClick={handleShowMore}>
               <PlusCircle className="mr-2 h-4 w-4" />
               Ver Mais ({totalTasks - visibleCount} restantes)
-=======
+
           {visibleCount < allTasks.length && (
             <Button variant="outline" onClick={handleShowMore}>
               <PlusCircle className="mr-2 h-4 w-4" />
               Ver Mais ({allTasks.length - visibleCount} restantes)
->>>>>>> 7c6cc5e1
+main
             </Button>
           )}
           <Link href="/roadmap" passHref>
